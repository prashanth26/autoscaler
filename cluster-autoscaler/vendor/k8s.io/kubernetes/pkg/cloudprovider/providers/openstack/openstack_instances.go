--- conflicted
+++ resolved
@@ -66,15 +66,7 @@
 	if err != nil {
 		return "", err
 	}
-<<<<<<< HEAD
 	return types.NodeName(md.Name), nil
-=======
-	domain := "." + i.opts.DHCPDomain
-	if i.opts.DHCPDomain != "" && strings.HasSuffix(md.Hostname, domain) {
-		return types.NodeName(strings.TrimSuffix(md.Hostname, domain)), nil
-	}
-	return types.NodeName(strings.Split(md.Hostname, ".")[0]), nil
->>>>>>> 41c80496
 }
 
 // AddSSHKeyToAllInstances is not implemented for OpenStack
